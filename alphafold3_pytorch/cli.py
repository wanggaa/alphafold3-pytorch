from __future__ import annotations

import click
from pathlib import Path
from tree import map_structure
import torch

from alphafold3_pytorch import (
    Alphafold3,
    Alphafold3Input,
    alphafold3_inputs_to_batched_atom_input
)

from Bio.PDB.mmcifio import MMCIFIO

# simple cli using click

@click.command()
@click.option('-ckpt', '--checkpoint', type = str, help = 'path to alphafold3 checkpoint')
@click.option('-prot', '--protein', type = str, multiple = True, help = 'protein sequences')
@click.option('-rna', '--rna', type = str, multiple = True, help = 'single stranded rna sequences')
@click.option('-dna', '--dna', type = str, multiple = True, help = 'single stranded dna sequences')
@click.option('-o', '--output', type = str, help = 'output path', default = 'output.cif')
@click.option('--device', type=str, default='cpu', help='Specify the device to use, e.g., cpu or gpu.')

def cli(
    checkpoint: str,
<<<<<<< HEAD
    protein: str,
    output: str,
    device: str,
=======
    protein: list[str],
    rna: list[str],
    dna: list[str],
    output: str
>>>>>>> b307ec41
):

    device = 'cuda' if torch.cuda.is_available() else 'cpu'

    checkpoint_path = Path(checkpoint)
    assert checkpoint_path.exists(), f'AlphaFold 3 checkpoint must exist at {str(checkpoint_path)}'

    alphafold3_input = Alphafold3Input(
        proteins = protein,
        ss_rna = rna,
        ss_dna = dna,
    )

    alphafold3 = Alphafold3.init_and_load(checkpoint_path)

    batched_atom_input = alphafold3_inputs_to_batched_atom_input(alphafold3_input, atoms_per_window = alphafold3.atoms_per_window)

    alphafold3 = alphafold3.to(device)
    alphafold3.eval()

    data_input = batched_atom_input.model_forward_dict()
    data_input = map_structure(lambda v:v.to(device) if torch.is_tensor(v) else v,data_input)

    structure, = alphafold3.forward(**data_input, num_sample_steps=1000, return_bio_pdb_structures = True)

    output_path = Path(output)
    output_path.parents[0].mkdir(exist_ok = True, parents = True)

    pdb_writer = MMCIFIO()
    pdb_writer.set_structure(structure)
    pdb_writer.save(str(output_path))

    print(f'mmCIF file saved to {str(output_path)}')<|MERGE_RESOLUTION|>--- conflicted
+++ resolved
@@ -25,16 +25,10 @@
 
 def cli(
     checkpoint: str,
-<<<<<<< HEAD
-    protein: str,
-    output: str,
-    device: str,
-=======
     protein: list[str],
     rna: list[str],
     dna: list[str],
     output: str
->>>>>>> b307ec41
 ):
 
     device = 'cuda' if torch.cuda.is_available() else 'cpu'
