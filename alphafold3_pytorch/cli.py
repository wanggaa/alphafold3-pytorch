from __future__ import annotations

import click
from pathlib import Path
from tree import map_structure
import torch

from alphafold3_pytorch import (
    Alphafold3,
    Alphafold3Input
)

from Bio.PDB.mmcifio import MMCIFIO

# simple cli using click

@click.command()
@click.option('-ckpt', '--checkpoint', type = str, help = 'path to alphafold3 checkpoint')
@click.option('-prot', '--protein', type = str, multiple = True, help = 'protein sequences')
@click.option('-rna', '--rna', type = str, multiple = True, help = 'single stranded rna sequences')
@click.option('-dna', '--dna', type = str, multiple = True, help = 'single stranded dna sequences')
@click.option('-steps', '--num-sample-steps', type = int, help = 'number of sampling steps to take')
@click.option('-cuda', '--use-cuda', type = bool, help = 'use cuda if available')
@click.option('-o', '--output', type = str, help = 'output path', default = 'output.cif')
@click.option('--device', type=str, default='cpu', help='Specify the device to use, e.g., cpu or gpu.')
def cli(
    checkpoint: str,
    protein: list[str],
    rna: list[str],
    dna: list[str],
<<<<<<< HEAD
    output: str,
    device
=======
    num_sample_steps: int,
    use_cuda: bool,
    output: str
>>>>>>> 0bc75411
):

    device = 'cuda' if torch.cuda.is_available() else 'cpu'

    checkpoint_path = Path(checkpoint)
    assert checkpoint_path.exists(), f'AlphaFold 3 checkpoint must exist at {str(checkpoint_path)}'

    alphafold3_input = Alphafold3Input(
        proteins = protein,
        ss_rna = rna,
        ss_dna = dna,
    )

    alphafold3 = Alphafold3.init_and_load(checkpoint_path)

    if use_cuda and torch.cuda.is_available():
        alphafold3 = alphafold3.cuda()

    alphafold3.eval()

    structure, = alphafold3.forward_with_alphafold3_inputs(
        alphafold3_input,
        return_bio_pdb_structures = True,
        num_sample_steps = num_sample_steps
    )

    output_path = Path(output)
    output_path.parents[0].mkdir(exist_ok = True, parents = True)

    pdb_writer = MMCIFIO()
    pdb_writer.set_structure(structure)
    pdb_writer.save(str(output_path))

    print(f'mmCIF file saved to {str(output_path)}')<|MERGE_RESOLUTION|>--- conflicted
+++ resolved
@@ -28,14 +28,9 @@
     protein: list[str],
     rna: list[str],
     dna: list[str],
-<<<<<<< HEAD
-    output: str,
-    device
-=======
     num_sample_steps: int,
     use_cuda: bool,
     output: str
->>>>>>> 0bc75411
 ):
 
     device = 'cuda' if torch.cuda.is_available() else 'cpu'
