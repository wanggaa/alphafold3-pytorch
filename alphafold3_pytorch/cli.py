--- conflicted
+++ resolved
@@ -28,14 +28,9 @@
     protein: list[str],
     rna: list[str],
     dna: list[str],
-<<<<<<< HEAD
-    output: str,
-    device
-=======
     num_sample_steps: int,
     use_cuda: bool,
     output: str
->>>>>>> 0bc75411
 ):
 
     device = 'cuda' if torch.cuda.is_available() else 'cpu'
@@ -57,18 +52,11 @@
     alphafold3 = alphafold3.to(device)
     alphafold3.eval()
 
-<<<<<<< HEAD
-    data_input = batched_atom_input.model_forward_dict()
-    data_input = map_structure(lambda v:v.to(device) if torch.is_tensor(v) else v,data_input)
-
-    structure, = alphafold3.forward(**data_input, num_sample_steps=1000, return_bio_pdb_structures = True)
-=======
     structure, = alphafold3.forward_with_alphafold3_inputs(
         alphafold3_input,
         return_bio_pdb_structures = True,
         num_sample_steps = num_sample_steps
     )
->>>>>>> 0bc75411
 
     output_path = Path(output)
     output_path.parents[0].mkdir(exist_ok = True, parents = True)
