--- conflicted
+++ resolved
@@ -109,7 +109,6 @@
 # dataloader and collation fn
 
 @typecheck
-<<<<<<< HEAD
 def collate_inputs_to_batched_atom_input(
     inputs: List,
     int_pad_value = -1,
@@ -274,8 +273,6 @@
     return collate_inputs_to_batched_atom_input(atom_inputs, **collate_kwargs)
 
 @typecheck
-=======
->>>>>>> 0bc75411
 def DataLoader(
     *args,
     atoms_per_window: int | None = None,
