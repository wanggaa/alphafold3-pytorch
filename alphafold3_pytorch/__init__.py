from alphafold3_pytorch.attention import (
    Attention,
    Attend,
    full_pairwise_repr_to_windowed
)

from alphafold3_pytorch.alphafold3 import (
    RelativePositionEncoding,
    SmoothLDDTLoss,
    WeightedRigidAlign,
    MultiChainPermutationAlignment,
    ComputeAlignmentError,
    CentreRandomAugmentation,
    TemplateEmbedder,
    PreLayerNorm,
    AdaptiveLayerNorm,
    ConditionWrapper,
    OuterProductMean,
    MSAPairWeightedAveraging,
    TriangleMultiplication,
    AttentionPairBias,
    TriangleAttention,
    Transition,
    MSAModule,
    PairformerStack,
    DiffusionTransformer,
    DiffusionModule,
    ElucidatedAtomDiffusion,
    InputFeatureEmbedder,
    ConfidenceHead,
    DistogramHead,
    Alphafold3,
    Alphafold3WithHubMixin,
    ConfidenceHeadLogits,
    ComputeRankingScore,
    ComputeModelSelectionScore
)

from alphafold3_pytorch.inputs import (
    register_input_transform,
    AtomInput,
    BatchedAtomInput,
    MoleculeInput,
    Alphafold3Input,
    atom_input_to_file,
    file_to_atom_input,
    pdb_dataset_to_atom_inputs,
    AtomDataset,
    PDBInput,
    PDBDataset,
    maybe_transform_to_atom_input,
    maybe_transform_to_atom_inputs,
    alphafold3_inputs_to_batched_atom_input,
    alphafold3_input_to_biomolecule,
    collate_inputs_to_batched_atom_input,
    pdb_inputs_to_batched_atom_input,
)

from alphafold3_pytorch.trainer import (
    Trainer,
    DataLoader,
)

from alphafold3_pytorch.configs import (
    Alphafold3Config,
    TrainerConfig,
    ConductorConfig,
    create_alphafold3_from_yaml,
    create_trainer_from_yaml,
    create_trainer_from_conductor_yaml
)

from alphafold3_pytorch.utils.model_utils import (
    ExpressCoordinatesInFrame,
    RigidFrom3Points,
    RigidFromReference3Points,
)

<<<<<<< HEAD
# from alphafold3_pytorch.cli import cli
# from alphafold3_pytorch.app import app
=======
from alphafold3_pytorch.cli import cli
from alphafold3_pytorch.app import app
>>>>>>> 79182bc8

__all__ = [
    Attention,
    Attend,
    RelativePositionEncoding,
    RigidFrom3Points,
    RigidFromReference3Points,
    SmoothLDDTLoss,
    WeightedRigidAlign,
    MultiChainPermutationAlignment,
    ExpressCoordinatesInFrame,
    ComputeAlignmentError,
    CentreRandomAugmentation,
    TemplateEmbedder,
    PreLayerNorm,
    AdaptiveLayerNorm,
    ConditionWrapper,
    OuterProductMean,
    MSAPairWeightedAveraging,
    TriangleMultiplication,
    AttentionPairBias,
    TriangleAttention,
    Transition,
    MSAModule,
    PairformerStack,
    DiffusionTransformer,
    DiffusionModule,
    ElucidatedAtomDiffusion,
    InputFeatureEmbedder,
    ConfidenceHead,
    DistogramHead,
    Alphafold3,
    Alphafold3WithHubMixin,
    Alphafold3Config,
    AtomInput,
    PDBInput,
    Trainer,
    TrainerConfig,
    ConductorConfig,
    create_alphafold3_from_yaml,
    create_trainer_from_yaml,
    create_trainer_from_conductor_yaml,
    pdb_inputs_to_batched_atom_input,
    ComputeRankingScore,
    ConfidenceHeadLogits,
    ComputeModelSelectionScore,
]<|MERGE_RESOLUTION|>--- conflicted
+++ resolved
@@ -54,6 +54,10 @@
     alphafold3_input_to_biomolecule,
     collate_inputs_to_batched_atom_input,
     pdb_inputs_to_batched_atom_input,
+    alphafold3_inputs_to_batched_atom_input,
+    alphafold3_input_to_biomolecule,
+    collate_inputs_to_batched_atom_input,
+    pdb_inputs_to_batched_atom_input,
 )
 
 from alphafold3_pytorch.trainer import (
@@ -70,19 +74,18 @@
     create_trainer_from_conductor_yaml
 )
 
+
 from alphafold3_pytorch.utils.model_utils import (
     ExpressCoordinatesInFrame,
     RigidFrom3Points,
     RigidFromReference3Points,
 )
 
-<<<<<<< HEAD
+from alphafold3_pytorch.cli import cli
+from alphafold3_pytorch.app import app
+
 # from alphafold3_pytorch.cli import cli
 # from alphafold3_pytorch.app import app
-=======
-from alphafold3_pytorch.cli import cli
-from alphafold3_pytorch.app import app
->>>>>>> 79182bc8
 
 __all__ = [
     Attention,
